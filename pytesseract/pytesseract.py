#!/usr/bin/env python
import re
import shlex
import string
import subprocess
import sys
from contextlib import contextmanager
from csv import QUOTE_NONE
from errno import ENOENT
from functools import wraps
from glob import iglob
from io import BytesIO
from os import environ
from os import extsep
from os import linesep
from os import remove
from os.path import normcase
from os.path import normpath
from os.path import realpath
from pkgutil import find_loader
from tempfile import NamedTemporaryFile
from time import sleep

from packaging.version import InvalidVersion
from packaging.version import parse
from packaging.version import Version
from PIL import Image


tesseract_cmd = 'tesseract'

numpy_installed = find_loader('numpy') is not None
if numpy_installed:
    from numpy import ndarray

pandas_installed = find_loader('pandas') is not None
if pandas_installed:
    import pandas as pd

DEFAULT_ENCODING = 'utf-8'
LANG_PATTERN = re.compile('^[a-z_]+$')
RGB_MODE = 'RGB'
SUPPORTED_FORMATS = {
    'JPEG',
    'JPEG2000',
    'PNG',
    'PBM',
    'PGM',
    'PPM',
    'TIFF',
    'BMP',
    'GIF',
    'WEBP',
}

OSD_KEYS = {
    'Page number': ('page_num', int),
    'Orientation in degrees': ('orientation', int),
    'Rotate': ('rotate', int),
    'Orientation confidence': ('orientation_conf', float),
    'Script': ('script', str),
    'Script confidence': ('script_conf', float),
}

TESSERACT_MIN_VERSION = Version('3.05')
TESSERACT_ALTO_VERSION = Version('4.1.0')


class Output:
    BYTES = 'bytes'
    DATAFRAME = 'data.frame'
    DICT = 'dict'
    STRING = 'string'
    CONFIDENCE = 'confidence'


class Output_Confidence_Format:
    LINE = 'line'
    '''
        LINE
            Returns a line-by-line text and confidence based on the average score of each element.
    '''
    WORD = 'word'
    '''
        WORD
            Returns each recognized word and it's confidence score.
    '''

    FLAT = 'flat'
<<<<<<< HEAD
    ''' 
=======
    """
>>>>>>> fcefe156
        FLAT
            Returns the recognized text as a block and a confidence score based on the average score of each element.
    '''


class PandasNotSupported(EnvironmentError):
    def __init__(self):
        super().__init__('Missing pandas package')


class TesseractError(RuntimeError):
    def __init__(self, status, message):
        self.status = status
        self.message = message
        self.args = (status, message)


class TesseractNotFoundError(EnvironmentError):
    def __init__(self):
        super().__init__(
            f"{tesseract_cmd} is not installed or it's not in your PATH."
            + ' See README file for more information.',
        )


class TSVNotSupported(EnvironmentError):
    def __init__(self):
        super().__init__(
            'TSV output not supported. Tesseract >= 3.05 required',
        )


class ALTONotSupported(EnvironmentError):
    def __init__(self):
        super().__init__(
            'ALTO output not supported. Tesseract >= 4.1.0 required',
        )


def kill(process, code):
    process.terminate()
    try:
        process.wait(1)
    except TypeError:  # python2 Popen.wait(1) fallback
        sleep(1)
    except Exception:  # python3 subprocess.TimeoutExpired
        pass
    finally:
        process.kill()
        process.returncode = code


@contextmanager
def timeout_manager(proc, seconds=None):
    try:
        if not seconds:
            yield proc.communicate()[1]
            return

        try:
            _, error_string = proc.communicate(timeout=seconds)
            yield error_string
        except subprocess.TimeoutExpired:
            kill(proc, -1)
            raise RuntimeError('Tesseract process timeout')
    finally:
        proc.stdin.close()
        proc.stdout.close()
        proc.stderr.close()


def run_once(func):
    @wraps(func)
    def wrapper(*args, **kwargs):
        if wrapper._result is wrapper:
            wrapper._result = func(*args, **kwargs)
        return wrapper._result

    wrapper._result = wrapper
    return wrapper


def get_errors(error_string):
    return ' '.join(
        line for line in error_string.decode(DEFAULT_ENCODING).splitlines()
    ).strip()


def cleanup(temp_name):
    '''Tries to remove temp files by filename wildcard path.'''
    for filename in iglob(temp_name + '*' if temp_name else temp_name):
        try:
            remove(filename)
        except OSError as e:
            if e.errno != ENOENT:
                raise


def prepare(image):
    if numpy_installed and isinstance(image, ndarray):
        image = Image.fromarray(image)

    if not isinstance(image, Image.Image):
        raise TypeError('Unsupported image object')

    extension = 'PNG' if not image.format else image.format
    if extension not in SUPPORTED_FORMATS:
        raise TypeError('Unsupported image format/type')

    if 'A' in image.getbands():
        # discard and replace the alpha channel with white background
        background = Image.new(RGB_MODE, image.size, (255, 255, 255))
        background.paste(image, (0, 0), image.getchannel('A'))
        image = background

    image.format = extension
    return image, extension


@contextmanager
def save(image):
    try:
        with NamedTemporaryFile(prefix='tess_', delete=False) as f:
            if isinstance(image, str):
                yield f.name, realpath(normpath(normcase(image)))
                return
            image, extension = prepare(image)
            input_file_name = f.name + extsep + extension
            image.save(input_file_name, format=image.format)
            yield f.name, input_file_name
    finally:
        cleanup(f.name)


def subprocess_args(include_stdout=True):
    # See https://github.com/pyinstaller/pyinstaller/wiki/Recipe-subprocess
    # for reference and comments.

    kwargs = {
        'stdin': subprocess.PIPE,
        'stderr': subprocess.PIPE,
        'startupinfo': None,
        'env': environ,
    }

    if hasattr(subprocess, 'STARTUPINFO'):
        kwargs['startupinfo'] = subprocess.STARTUPINFO()
        kwargs['startupinfo'].dwFlags |= subprocess.STARTF_USESHOWWINDOW
        kwargs['startupinfo'].wShowWindow = subprocess.SW_HIDE

    if include_stdout:
        kwargs['stdout'] = subprocess.PIPE
    else:
        kwargs['stdout'] = subprocess.DEVNULL

    return kwargs


def run_tesseract(
    input_filename,
    output_filename_base,
    extension,
    lang,
    config='',
    nice=0,
    timeout=0,
):
    cmd_args = []

    if not sys.platform.startswith('win32') and nice != 0:
        cmd_args += ('nice', '-n', str(nice))

    cmd_args += (tesseract_cmd, input_filename, output_filename_base)

    if lang is not None:
        cmd_args += ('-l', lang)

    if config:
        cmd_args += shlex.split(config)

    if extension and extension not in {'box', 'osd', 'tsv', 'xml'}:
        cmd_args.append(extension)

    try:
        proc = subprocess.Popen(cmd_args, **subprocess_args())
    except OSError as e:
        if e.errno != ENOENT:
            raise
        else:
            raise TesseractNotFoundError()

    with timeout_manager(proc, timeout) as error_string:
        if proc.returncode:
            raise TesseractError(proc.returncode, get_errors(error_string))


def run_and_get_output(
    image,
    extension='',
    lang=None,
    config='',
    nice=0,
    timeout=0,
    return_bytes=False,
):

    with save(image) as (temp_name, input_filename):
        kwargs = {
            'input_filename': input_filename,
            'output_filename_base': temp_name,
            'extension': extension,
            'lang': lang,
            'config': config,
            'nice': nice,
            'timeout': timeout,
        }

        run_tesseract(**kwargs)
        filename = kwargs['output_filename_base'] + extsep + extension
        with open(filename, 'rb') as output_file:
            if return_bytes:
                return output_file.read()
            return output_file.read().decode(DEFAULT_ENCODING)


def file_to_dict(tsv, cell_delimiter, str_col_idx):
    result = {}
    rows = [row.split(cell_delimiter) for row in tsv.strip().split('\n')]
    if len(rows) < 2:
        return result

    header = rows.pop(0)
    length = len(header)
    if len(rows[-1]) < length:
        # Fixes bug that occurs when last text string in TSV is null, and
        # last row is missing a final cell in TSV file
        rows[-1].append('')

    if str_col_idx < 0:
        str_col_idx += length

    for i, head in enumerate(header):
        result[head] = list()
        for row in rows:
            if len(row) <= i:
                continue

            if i != str_col_idx:
                try:
                    val = int(float(row[i]))
                except ValueError:
                    val = row[i]
            else:
                val = row[i]

            result[head].append(val)

    return result


def is_valid(val, _type):
    if _type is int:
        return val.isdigit()

    if _type is float:
        try:
            float(val)
            return True
        except ValueError:
            return False

    return True


def osd_to_dict(osd):
    return {
        OSD_KEYS[kv[0]][0]: OSD_KEYS[kv[0]][1](kv[1])
        for kv in (line.split(': ') for line in osd.split('\n'))
        if len(kv) == 2 and is_valid(kv[1], OSD_KEYS[kv[0]][1])
    }


@run_once
def get_languages(config=''):
    cmd_args = [tesseract_cmd, '--list-langs']
    if config:
        cmd_args += shlex.split(config)

    try:
        result = subprocess.run(
            cmd_args,
            stdout=subprocess.PIPE,
            stderr=subprocess.STDOUT,
        )
    except OSError:
        raise TesseractNotFoundError()

    # tesseract 3.x
    if result.returncode not in (0, 1):
        raise TesseractNotFoundError()

    languages = []
    if result.stdout:
        for line in result.stdout.decode(DEFAULT_ENCODING).split(linesep):
            lang = line.strip()
            if LANG_PATTERN.match(lang):
                languages.append(lang)

    return languages


@run_once
def get_tesseract_version():
    '''
    Returns Version object of the Tesseract version
    '''
    try:
        output = subprocess.check_output(
            [tesseract_cmd, '--version'],
            stderr=subprocess.STDOUT,
            env=environ,
            stdin=subprocess.DEVNULL,
        )
    except OSError:
        raise TesseractNotFoundError()

    raw_version = output.decode(DEFAULT_ENCODING)
    str_version, *_ = raw_version.lstrip(string.printable[10:]).partition(' ')
    str_version, *_ = str_version.partition('-')

    try:
        version = parse(str_version)
        assert version >= TESSERACT_MIN_VERSION
    except (AssertionError, InvalidVersion):
        raise SystemExit(f'Invalid tesseract version: "{raw_version}"')

    return version


def image_to_string(
    image,
    lang=None,
    config='',
    nice=0,
    output_type=Output.STRING,
    timeout=0,
):
    '''
    Returns the result of a Tesseract OCR run on the provided image to string
    '''
    args = [image, 'txt', lang, config, nice, timeout]

    return {
        Output.BYTES: lambda: run_and_get_output(*(args + [True])),
        Output.DICT: lambda: {'text': run_and_get_output(*args)},
        Output.STRING: lambda: run_and_get_output(*args),
    }[output_type]()


def image_to_pdf_or_hocr(
    image,
    lang=None,
    config='',
    nice=0,
    extension='pdf',
    timeout=0,
):
    '''
    Returns the result of a Tesseract OCR run on the provided image to pdf/hocr
    '''

    if extension not in {'pdf', 'hocr'}:
        raise ValueError(f'Unsupported extension: {extension}')
    args = [image, extension, lang, config, nice, timeout, True]

    return run_and_get_output(*args)


def image_to_alto_xml(
    image,
    lang=None,
    config='',
    nice=0,
    timeout=0,
):
    '''
    Returns the result of a Tesseract OCR run on the provided image to ALTO XML
    '''

    if get_tesseract_version() < TESSERACT_ALTO_VERSION:
        raise ALTONotSupported()

    config = f'-c tessedit_create_alto=1 {config.strip()}'
    args = [image, 'xml', lang, config, nice, timeout, True]

    return run_and_get_output(*args)


def image_to_boxes(
    image,
    lang=None,
    config='',
    nice=0,
    output_type=Output.STRING,
    timeout=0,
):
    '''
    Returns string containing recognized characters and their box boundaries
    '''
    config = f'{config.strip()} batch.nochop makebox'
    args = [image, 'box', lang, config, nice, timeout]

    return {
        Output.BYTES: lambda: run_and_get_output(*(args + [True])),
        Output.DICT: lambda: file_to_dict(
            f'char left bottom right top page\n{run_and_get_output(*args)}',
            ' ',
            0,
        ),
        Output.STRING: lambda: run_and_get_output(*args),
    }[output_type]()


def get_pandas_output(args, config=None):
    if not pandas_installed:
        raise PandasNotSupported()

    kwargs = {'quoting': QUOTE_NONE, 'sep': '\t'}
    try:
        kwargs.update(config)
    except (TypeError, ValueError):
        pass

    return pd.read_csv(BytesIO(run_and_get_output(*args)), **kwargs)


def image_to_data(
    image,
    lang=None,
    config='',
    nice=0,
    output_type=Output.STRING,
    timeout=0,
    pandas_config=None,
    confidence_config=None,
):
    '''
    Returns string containing box boundaries, confidences,
    and other information. Requires Tesseract 3.05+
    '''

    if get_tesseract_version() < TESSERACT_MIN_VERSION:
        raise TSVNotSupported()

    config = f'-c tessedit_create_tsv=1 {config.strip()}'
    args = [image, 'tsv', lang, config, nice, timeout]

    return {
        Output.BYTES: lambda: run_and_get_output(*(args + [True])),
        Output.DATAFRAME: lambda: get_pandas_output(
            args + [True],
            pandas_config,
        ),
        Output.DICT: lambda: file_to_dict(run_and_get_output(*args), '\t', -1),
        Output.STRING: lambda: run_and_get_output(*args),
        Output.CONFIDENCE: lambda: group_result(
            file_to_dict(run_and_get_output(*args), '\t', -1),
            config=confidence_config,
        ),
    }[output_type]()


def image_to_osd(
    image,
    lang='osd',
    config='',
    nice=0,
    output_type=Output.STRING,
    timeout=0,
):
    '''
    Returns string containing the orientation and script detection (OSD)
    '''
    config = f'--psm 0 {config.strip()}'
    args = [image, 'osd', lang, config, nice, timeout]

    return {
        Output.BYTES: lambda: run_and_get_output(*(args + [True])),
        Output.DICT: lambda: osd_to_dict(run_and_get_output(*args)),
        Output.STRING: lambda: run_and_get_output(*args),
    }[output_type]()


def group_result(dict, config=None):
    data = {}
    grouped = {}
    k = 0
    for i in range(len(dict['line_num'])):
        txt = dict['text'][i]
        conf = int(dict['conf'][i])
        block_num = dict['block_num'][i]
        line_num = dict['line_num'][i]
        par_num = dict['par_num'][i]

<<<<<<< HEAD
        if not (txt == '' or txt.isspace()) : 
            tup = { 'text': txt, 'conf' : conf }
=======
        if not (txt == '' or txt.isspace()):
            tup = {'text': txt, 'conf': conf}
>>>>>>> fcefe156
            if block_num in data:
                if par_num in data[block_num]:
                    if line_num in data[block_num][par_num]:
                        data[block_num][par_num][line_num].append(tup)
                    else:
                        data[block_num][par_num][line_num] = [tup]
                else:
                    data[block_num][par_num] = {}
                    data[block_num][par_num][line_num] = [tup]
            else:
                data[block_num] = {}
                data[block_num][par_num] = {}
                data[block_num][par_num][line_num] = [tup]

<<<<<<< HEAD
    for b in data.values():
        for l in b.values():
            grouped[k] = l
            k += 1

    if config is None or config == 'word' : return grouped
    elif config == 'line' : return group_by_line(grouped)
    elif config == 'flat' : return group_by_block(grouped)
=======
    for _, b in data.items():
        for _, l in b.items():
            groupped[k] = l
            k += 1

    if config == None or config == 'word':
        return groupped
    elif config == 'line':
        return group_by_line(groupped)
    elif config == 'flat':
        return group_by_block(groupped)
>>>>>>> fcefe156


def group_by_line(dict):
    parsed_result = {}
    current_count = 0
    for block in dict:
        for par in dict[block]:
            current_count += 1
<<<<<<< HEAD
            parsed_result [current_count] = {
                'text' : ' '.join( map(lambda x:x['text'], dict[block][par])),
                'conf' : sum(map(lambda x:x['conf'] , dict[block][par] )) / len(dict[block][par]) 
=======
            parsed_result[current_count] = {
                'text': ' '.join(map(lambda x: x['text'], dict[block][par])),
                'conf': sum(map(lambda x: x['conf'], dict[block][par]))
                / len(dict[block][par]),
>>>>>>> fcefe156
            }
    return parsed_result


def group_by_block(dict):
    line_groupped = group_by_line(dict)
    conf = 0
    text = ''
<<<<<<< HEAD
    for line in line_groupped :
=======
    for line in line_groupped:
>>>>>>> fcefe156
        conf += line_groupped[line]['conf']
        text += ' ' + line_groupped[line]['text']
    conf = conf / len(line_groupped)
    return {'text': text, 'conf': conf}


def main():
    if len(sys.argv) == 2:
        filename, lang = sys.argv[1], None
    elif len(sys.argv) == 4 and sys.argv[1] == '-l':
        filename, lang = sys.argv[3], sys.argv[2]
    else:
        print('Usage: pytesseract [-l lang] input_file\n', file=sys.stderr)
        return 2

    try:
        with Image.open(filename) as img:
            # print(image_to_string(img, lang=lang))
<<<<<<< HEAD
            result = image_to_data(img,output_type=Output.CONFIDENCE, confidence_config = Output_Confidence_Format.WORD)
=======
            result = image_to_data(
                img,
                output_type=Output.CONFIDENCE,
                confidence_config=Output_Confidence_Format.FLAT,
            )
>>>>>>> fcefe156
            print(result)
    except TesseractNotFoundError as e:
        print(f'{str(e)}\n', file=sys.stderr)
        return 1
    except OSError as e:
        print(f'{type(e).__name__}: {e}', file=sys.stderr)
        return 1


if __name__ == '__main__':
    exit(main())<|MERGE_RESOLUTION|>--- conflicted
+++ resolved
@@ -87,15 +87,10 @@
     '''
 
     FLAT = 'flat'
-<<<<<<< HEAD
-    ''' 
-=======
     """
->>>>>>> fcefe156
         FLAT
             Returns the recognized text as a block and a confidence score based on the average score of each element.
-    '''
-
+    """
 
 class PandasNotSupported(EnvironmentError):
     def __init__(self):
@@ -587,7 +582,7 @@
 
 def group_result(dict, config=None):
     data = {}
-    grouped = {}
+    groupped = {}
     k = 0
     for i in range(len(dict['line_num'])):
         txt = dict['text'][i]
@@ -596,13 +591,8 @@
         line_num = dict['line_num'][i]
         par_num = dict['par_num'][i]
 
-<<<<<<< HEAD
-        if not (txt == '' or txt.isspace()) : 
-            tup = { 'text': txt, 'conf' : conf }
-=======
         if not (txt == '' or txt.isspace()):
             tup = {'text': txt, 'conf': conf}
->>>>>>> fcefe156
             if block_num in data:
                 if par_num in data[block_num]:
                     if line_num in data[block_num][par_num]:
@@ -617,16 +607,6 @@
                 data[block_num][par_num] = {}
                 data[block_num][par_num][line_num] = [tup]
 
-<<<<<<< HEAD
-    for b in data.values():
-        for l in b.values():
-            grouped[k] = l
-            k += 1
-
-    if config is None or config == 'word' : return grouped
-    elif config == 'line' : return group_by_line(grouped)
-    elif config == 'flat' : return group_by_block(grouped)
-=======
     for _, b in data.items():
         for _, l in b.items():
             groupped[k] = l
@@ -638,7 +618,6 @@
         return group_by_line(groupped)
     elif config == 'flat':
         return group_by_block(groupped)
->>>>>>> fcefe156
 
 
 def group_by_line(dict):
@@ -647,16 +626,10 @@
     for block in dict:
         for par in dict[block]:
             current_count += 1
-<<<<<<< HEAD
-            parsed_result [current_count] = {
-                'text' : ' '.join( map(lambda x:x['text'], dict[block][par])),
-                'conf' : sum(map(lambda x:x['conf'] , dict[block][par] )) / len(dict[block][par]) 
-=======
             parsed_result[current_count] = {
                 'text': ' '.join(map(lambda x: x['text'], dict[block][par])),
                 'conf': sum(map(lambda x: x['conf'], dict[block][par]))
                 / len(dict[block][par]),
->>>>>>> fcefe156
             }
     return parsed_result
 
@@ -665,11 +638,7 @@
     line_groupped = group_by_line(dict)
     conf = 0
     text = ''
-<<<<<<< HEAD
-    for line in line_groupped :
-=======
     for line in line_groupped:
->>>>>>> fcefe156
         conf += line_groupped[line]['conf']
         text += ' ' + line_groupped[line]['text']
     conf = conf / len(line_groupped)
@@ -688,15 +657,11 @@
     try:
         with Image.open(filename) as img:
             # print(image_to_string(img, lang=lang))
-<<<<<<< HEAD
-            result = image_to_data(img,output_type=Output.CONFIDENCE, confidence_config = Output_Confidence_Format.WORD)
-=======
             result = image_to_data(
                 img,
                 output_type=Output.CONFIDENCE,
                 confidence_config=Output_Confidence_Format.FLAT,
             )
->>>>>>> fcefe156
             print(result)
     except TesseractNotFoundError as e:
         print(f'{str(e)}\n', file=sys.stderr)
