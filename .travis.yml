--- conflicted
+++ resolved
@@ -20,11 +20,7 @@
       dist: bionic
       python: 2.7
       env: TOXENV=py27
-<<<<<<< HEAD
-      name: "2.7 Xenial"
-=======
       name: "2.7 Bionic"
->>>>>>> edb3045b
     - os: linux
       dist: bionic
       python: 3.5
